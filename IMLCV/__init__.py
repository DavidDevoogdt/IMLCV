"""summary IMLCV is still underdevelopement."""

import os

import jax

# from yaff.log import log

ROOT_DIR = os.path.dirname(os.path.abspath(__file__))
PROVIDER = 'local'

LOCAL_MONGO = True


DEBUG = True

# SETUP Jax

jax.config.update('jax_platform_name', 'cpu')
# jax.config.update("jax_enable_x64", True)
# jax.config.update('jax_disable_jit', True)

<<<<<<< HEAD
# fireworks.fw_config.PRINT_FW_JSON = False
# fireworks.fw_config.LAUNCHPAD_LOC = "launch/FireWorks/"

# SETUP Parsl


log.set_level(log.silent)


ssh_chan = LocalChannel(script_dir=".parsl", userhome=".parsl")


def provider_init(cluster="victini", mpi=True):

    mpi_string = "module load impi" if mpi else ""

    worker_init = f"""
module swap cluster/{cluster}
{mpi_string}
source ../Miniconda3/bin/activate
conda activate parsl_env 
"""
    # provider = PBSProProvider(
    #     channel=ssh_chan,
    #     worker_init=worker_init,
    #     launcher=MpiRunLauncher() if mpi else SimpleLauncher(),
    # )

    provider = SlurmProvider(
        channel=ssh_chan,
        worker_init=worker_init,
        launcher=MpiRunLauncher() if mpi else SimpleLauncher(),
        exclusive=False,
    )

    return provider


config = Config(
    executors=[
        HighThroughputExecutor(
            label="hpc_doduo",
            max_workers=4,
            provider=provider_init(cluster="doduo", mpi=False),
        ),
        HighThroughputExecutor(
            label="hpc_victini",
            max_workers=4,
            provider=provider_init(cluster="victini", mpi=True),
        ),
        # HighThroughputExecutor(
        #     provider=LocalProvider(),
=======
# log.set_level(log.silent)
>>>>>>> e73aea69



<|MERGE_RESOLUTION|>--- conflicted
+++ resolved
@@ -20,62 +20,10 @@
 # jax.config.update("jax_enable_x64", True)
 # jax.config.update('jax_disable_jit', True)
 
-<<<<<<< HEAD
 # fireworks.fw_config.PRINT_FW_JSON = False
 # fireworks.fw_config.LAUNCHPAD_LOC = "launch/FireWorks/"
 
 # SETUP Parsl
 
 
-log.set_level(log.silent)
 
-
-ssh_chan = LocalChannel(script_dir=".parsl", userhome=".parsl")
-
-
-def provider_init(cluster="victini", mpi=True):
-
-    mpi_string = "module load impi" if mpi else ""
-
-    worker_init = f"""
-module swap cluster/{cluster}
-{mpi_string}
-source ../Miniconda3/bin/activate
-conda activate parsl_env 
-"""
-    # provider = PBSProProvider(
-    #     channel=ssh_chan,
-    #     worker_init=worker_init,
-    #     launcher=MpiRunLauncher() if mpi else SimpleLauncher(),
-    # )
-
-    provider = SlurmProvider(
-        channel=ssh_chan,
-        worker_init=worker_init,
-        launcher=MpiRunLauncher() if mpi else SimpleLauncher(),
-        exclusive=False,
-    )
-
-    return provider
-
-
-config = Config(
-    executors=[
-        HighThroughputExecutor(
-            label="hpc_doduo",
-            max_workers=4,
-            provider=provider_init(cluster="doduo", mpi=False),
-        ),
-        HighThroughputExecutor(
-            label="hpc_victini",
-            max_workers=4,
-            provider=provider_init(cluster="victini", mpi=True),
-        ),
-        # HighThroughputExecutor(
-        #     provider=LocalProvider(),
-=======
-# log.set_level(log.silent)
->>>>>>> e73aea69
-
-
-
