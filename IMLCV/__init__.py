--- conflicted
+++ resolved
@@ -1,7 +1,6 @@
 """summary IMLCV is still underdevelopement."""
 import os
 
-import fireworks
 import jax
 import parsl
 from parsl import bash_app, python_app
@@ -21,27 +20,20 @@
 from yaff.log import log
 
 ROOT_DIR = os.path.dirname(os.path.abspath(__file__))
-<<<<<<< HEAD
-RUN_TYPE = 'direct'  # 'qsub' or 'direct' or 'FireWorks'
-MONGO_HOST = "mongodb+srv://david:david@cluster0.bwzkf.mongodb.net/?retryWrites=true&w=majority"
 
 LOCAL_MONGO = True
 
 
 DEBUG = True
-=======
 
 # SETUP Jax
->>>>>>> 3c597288
 
 jax.config.update('jax_platform_name', 'cpu')
 # jax.config.update("jax_enable_x64", True)
 # jax.config.update('jax_disable_jit', True)
 
-<<<<<<< HEAD
 # fireworks.fw_config.PRINT_FW_JSON = False
 # fireworks.fw_config.LAUNCHPAD_LOC = "launch/FireWorks/"
-=======
 
 # SETUP Parsl
 
@@ -93,7 +85,6 @@
         # HighThroughputExecutor(
         #     provider=LocalProvider(),
 
->>>>>>> 3c597288
 
         # )
     ],
