--- conflicted
+++ resolved
@@ -52,17 +52,8 @@
     group.add_argument(
         "--init_max_grad",
         type=float,
-<<<<<<< HEAD
         default=100,
         help="max value of gradient wrt atomic positions of bias during initialisation,ink Kjmol",
-=======
-<<<<<<< HEAD
-        default=500,
-=======
-        default=300,
->>>>>>> a8a9b8d8e9c2dd9b5327e57abe5609e8ebe3b8ca
-        help="max value of gradient wrt atomic positions of bias during initialisation,ink Kjmol/Ang",
->>>>>>> d10cd541
     )
     group.add_argument(
         "--max_grad",
