"""MD engine class peforms MD simulations in a given NVT/NPT ensemble.

Currently, the MD is done with YAFF/OpenMM
"""
from __future__ import annotations

import tempfile
from abc import ABC, abstractmethod
from dataclasses import dataclass
from pathlib import Path
from time import time

import dill
import h5py
import jax.numpy as jnp
import numpy as np
import pytest
from jax import Array
from molmod.units import bar

import yaff.analysis.biased_sampling
import yaff.external
import yaff.log
import yaff.pes
import yaff.pes.bias
import yaff.pes.ext
import yaff.sampling
import yaff.sampling.iterative
from IMLCV.base.CV import NeighbourList, SystemParams
from yaff.external import libplumed
from yaff.log import log
from yaff.sampling.verlet import VerletIntegrator

yaff.log.set_level(yaff.log.silent)

from molmod.periodic import periodic
from molmod.units import angstrom, kjmol

# if TYPE_CHECKING:
from IMLCV.base.bias import Bias, Energy, EnergyResult
from IMLCV.base.CV import CV

######################################
#             Trajectory             #
######################################


@dataclass
class StaticTrajectoryInfo:

    _attr = [
        "timestep",
        "r_cut",
        "timecon_thermo",
        "T",
        "P",
        "timecon_baro",
        "write_step",
        "equilibration",
        "screen_log",
        "max_grad",
    ]

    _arr = [
        "atomic_numbers",
    ]

    timestep: float

    T: float
    timecon_thermo: float

    atomic_numbers: Array

    r_cut: float | None = None
    P: float | None = None
    timecon_baro: float | None = None

    write_step: int = 100
    equilibration: float | None = None
    screen_log: int = 1000

    max_grad: None | float = 200 * kjmol / angstrom

    @property
    def masses(self):
        return jnp.array([periodic[int(n)].mass for n in self.atomic_numbers])

    @property
    def thermostat(self):
        return self.T is not None

    @property
    def barostat(self):
        return self.P is not None

    def __post_init__(self):

        if self.thermostat:
            assert self.timecon_thermo is not None

        if self.barostat:
            assert self.timecon_baro is not None

        # if self.equilibration is None:
        #     self.equilibration = 200 * self.timestep

    def _save(self, hf: h5py.File):
        for name in self._arr:
            prop = self.__getattribute__(name)
            if prop is not None:
                hf[name] = prop

        for name in self._attr:
            prop = self.__getattribute__(name)
            if prop is not None:
                hf.attrs[name] = prop

    def save(self, filename: str | Path):
        if isinstance(filename, str):
            filename = Path(filename)

        if not filename.parent.exists():
            filename.parent.mkdir(parents=True, exist_ok=True)

        with h5py.File(str(filename), "w") as hf:
            self._save(hf=hf)

    @staticmethod
    def _load(hf: h5py.File) -> StaticTrajectoryInfo:
        props_static = {}
        attrs_static = {}

        for key, val in hf.items():
            props_static[key] = val[:]

        for key, val in hf.attrs.items():
            attrs_static[key] = val

        return StaticTrajectoryInfo(**attrs_static, **props_static)

    @staticmethod
    def load(filename) -> StaticTrajectoryInfo:

        with h5py.File(str(filename), "r") as hf:
            return StaticTrajectoryInfo._load(hf=hf)


@dataclass
class TrajectoryInfo:

    _positions: Array
    _cell: Array | None = None
    _charges: Array | None = None

    _e_pot: Array | None = None
    _e_pot_gpos: Array | None = None
    _e_pot_vtens: Array | None = None

    _e_bias: Array | None = None
    _e_bias_gpos: Array | None = None
    _e_bias_vtens: Array | None = None

    _cv: Array | None = None

    _T: Array | None = None
    _P: Array | None = None
    _err: Array | None = None

    _t: Array | None = None

    _items_scal = ["_t", "_e_pot", "_e_bias", "_T", "_P", "_err"]
    _items_vec = [
        "_positions",
        "_cell",
        "_e_pot_gpos",
        "_e_pot_vtens",
        "_e_bias_gpos",
        "_e_bias_vtens",
        "_charges",
        "_cv",
    ]

    _capacity: int = -1
    _size: int = -1

    # https://stackoverflow.com/questions/7133885/fastest-way-to-grow-a-numpy-numeric-array
    def __post_init__(self):

        if self._capacity == -1:
            self._capacity = 1
        if self._size == -1:
            self._size = 1

        # batch
        if len(self._positions.shape) == 2:

            for name in [*self._items_vec, *self._items_scal]:
                prop = self.__getattribute__(name)
                if prop is not None:
                    self.__setattr__(name, np.array([prop]))

        # test wether cell is truly not None
        if self._cell is not None:
            if self._cell.shape[-2] == 0:
                self._cell = None

    def __getitem__(self, slices):
        "gets slice from indices. the output is truncated to the to include only items wihtin _size"

        slz = (jnp.ones(self._capacity).cumsum() - 1)[slices]
        ind = slz <= self._size
        # print(f"ind: {ind}, cap = {jnp.sum(ind)}, t : {self.t[slices][ind].shape}")

        return TrajectoryInfo(
            _positions=self._positions[slices, :][ind],
            _cell=self._cell[slices, :][ind] if self._cell is not None else None,
            _charges=(self._charges[slices, :][ind] if self._cell is not None else None)
            if self._charges is not None
            else None,
            _e_pot=self._e_pot[slices][ind] if self._e_pot is not None else None,
            _e_pot_gpos=self._e_pot_gpos[slices, :][ind]
            if self._e_pot_gpos is not None
            else None,
            _e_pot_vtens=self._e_pot_vtens[slices, :][ind]
            if self._e_pot_vtens is not None
            else None,
            _e_bias=self._e_bias[slices][ind] if self._e_bias is not None else None,
            _e_bias_gpos=self._e_bias_gpos[slices, :][ind]
            if self._e_bias_gpos is not None
            else None,
            _e_bias_vtens=self._e_bias_vtens[slices, :][ind]
            if self._e_bias_vtens is not None
            else None,
            _cv=self._cv[slices, :][ind] if self._cv is not None else None,
            _T=self._T[slices][ind] if self._T is not None else None,
            _P=self._P[slices][ind] if self._P is not None else None,
            _err=self._err[slices][ind] if self._err is not None else None,
            _t=self._t[slices][ind] if self._t is not None else None,
            _capacity=jnp.sum(ind),
            _size=jnp.sum(ind),
        )

    def __add__(self, ti: TrajectoryInfo):

        sz = ti._size

        while self._capacity <= self._size + ti._size:
            self._expand_capacity()

        for name in self._items_vec:
            prop_ti = ti.__getattribute__(name)
            prop_self = self.__getattribute__(name)
            if prop_ti is None:
                assert prop_self is None
            else:
                prop_self[self._size : self._size + sz, :] = prop_ti[0:sz, :]

        for name in self._items_scal:
            prop_ti = ti.__getattribute__(name)
            prop_self = self.__getattribute__(name)
            if prop_ti is None:
                assert prop_self is None
            else:
                prop_self[self._size : self._size + sz] = prop_ti[0:sz]

        self._size += sz

        return self

    def _expand_capacity(self):
        nc = min(self._capacity * 2, self._capacity + 10000)
        delta = nc - self._capacity
        self._capacity = nc

        for name in self._items_vec:
            prop = self.__getattribute__(name)
            if prop is not None:
                self.__setattr__(
                    name,
                    np.vstack((prop, np.zeros((delta, *prop.shape[1:])))),
                )
        for name in self._items_scal:
            prop = self.__getattribute__(name)
            if prop is not None:
                self.__setattr__(
                    name,
                    np.hstack([prop, np.zeros(delta)]),
                )

    def _shrink_capacity(self):
        for name in self._items_vec:
            prop = self.__getattribute__(name)
            if prop is not None:
                self.__setattr__(name, prop[: self._size, :])
        for name in self._items_scal:
            prop = self.__getattribute__(name)
            if prop is not None:
                self.__setattr__(name, prop[: self._size])
        self._capacity = self._size

    def save(self, filename: str | Path):
        self._shrink_capacity()

        if isinstance(filename, str):
            filename = Path(filename)

        if not filename.parent.exists():
            filename.parent.mkdir(parents=True, exist_ok=True)

        with h5py.File(str(filename), "w") as hf:
            self._save(hf=hf)

    def _save(self, hf: h5py.File):
        for name in [*self._items_scal, *self._items_vec]:
            prop = self.__getattribute__(name)
            if prop is not None:
                hf[name] = prop

        hf.attrs.create("_capacity", self._capacity)
        hf.attrs.create("_size", self._size)

    @staticmethod
    def load(filename) -> TrajectoryInfo:

        with h5py.File(str(filename), "r") as hf:
            return TrajectoryInfo._load(hf=hf)

    @staticmethod
    def _load(hf: h5py.File):
        props = {}
        attrs = {}

        tic = None

        for key, val in hf.items():
            # if key == "static_info":
            #     tic = StaticTrajectoryInfo._load(hf[key])
            # continue
            props[key] = val[:]

        for key, val in hf.attrs.items():
            attrs[key] = val

        return TrajectoryInfo(
            # static_info=tic,
            **props,
            **attrs,
        )

    @property
    def sp(self) -> SystemParams:
        return SystemParams(
            coordinates=jnp.array(self._positions[0 : self._size, :]),
            cell=jnp.array(self._cell[0 : self._size, :])
            if self._cell is not None
            else None,
        )

    @property
    def positions(self) -> Array | None:
        if self._positions is None:
            return None
        return self._positions[0 : self._size, :]

    @property
    def cell(self) -> Array | None:
        if self._cell is None:
            return None
        return self._cell[0 : self._size, :]

    @property
    def volume(self):
        if self.cell is not None:
            return jnp.linalg.det(self._cell)
        return None

    @property
    def charges(self) -> Array | None:
        if self._charges is None:
            return None
        return self._charges[0 : self._size, :]

    @property
    def e_pot(self) -> Array | None:
        if self._e_pot is None:
            return None
        return self._e_pot[0 : self._size]

    @property
    def e_pot_gpos(self) -> Array | None:
        if self._e_pot_gpos is None:
            return None
        return self._e_pot_gpos[0 : self._size, :]

    @property
    def e_pot_vtens(self) -> Array | None:
        if self._e_pot_vtens is None:
            return None
        return self._e_pot_vtens[0 : self._size, :]

    @property
    def e_bias(self) -> Array | None:
        if self._e_bias is None:
            return None
        return self._e_bias[0 : self._size]

    @property
    def e_bias_gpos(self) -> Array | None:
        if self._e_bias_gpos is None:
            return None
        return self._e_bias_gpos[0 : self._size, :]

    @property
    def e_bias_vtens(self) -> Array | None:
        if self._e_bias_vtens is None:
            return None
        return self._e_bias_vtens[0 : self._size, :]

    @property
    def cv(self) -> Array | None:
        if self._cv is None:
            return None
        return self._cv[0 : self._size, :]

    @property
    def T(self) -> Array | None:
        if self._T is None:
            return None
        return self._T[0 : self._size]

    @property
    def P(self) -> Array | None:
        if self._P is None:
            return None
        return self._P[0 : self._size]

    @property
    def err(self) -> Array | None:
        if self._err is None:
            return None
        return self._err[0 : self._size]

    @property
    def t(self) -> Array | None:
        if self._t is None:
            return None
        return self._t[0 : self._size]

    @property
    def shape(self):
        return self._size

    @property
    def CV(self) -> CV | None:
        if self._cv is not None:
            return CV(cv=self._cv[0 : self._size, :])
        return None


######################################
#             MDEngine               #
######################################


class MDEngine(ABC):
    """Base class for MD engine.

    Args:
        cvs: list of cvs
        T:  temp
        P:  press
        ES:  enhanced sampling method, choice = "None","MTD"
        timestep:  step verlet integrator
        timecon_thermo: thermostat time constant
        timecon_baro:  barostat time constant
    """

    keys = [
        "bias",
        "energy",
        "static_trajectory_info",
        "trajectory_file",
        # "sp",
        # "sp",
    ]

    def __init__(
        self,
        bias: Bias,
        energy: Energy,
        static_trajectory_info: StaticTrajectoryInfo,
        trajectory_file=None,
        sp: SystemParams | None = None,
    ) -> None:

        self.static_trajectory_info = static_trajectory_info

        self.bias = bias
        self.energy = energy

        self.last_bias = EnergyResult(0)
        self.last_ener = EnergyResult(0)
        self.last_cv: CV | None = None

        # self._sp = sp
        self.trajectory_info: TrajectoryInfo | None = None

        self.step = 1
        if sp is not None:
            self.sp = sp
        self.trajectory_file = trajectory_file

        self.time0 = time()
        self._nl: NeighbourList | None = None

    @property
    def sp(self) -> SystemParams:
        return self.energy.sp

    @sp.setter
    def sp(self, sp: SystemParams):
        self.energy.sp = sp

    @property
    def nl(self) -> NeighbourList | None:

        if self.static_trajectory_info.r_cut is None:
            return None

        def _nl():
            return self.sp.get_neighbour_list(
                r_cut=self.static_trajectory_info.r_cut,
                z_array=self.static_trajectory_info.atomic_numbers,
                r_skin=0.0,
            )

        if self._nl is None:
            nl = _nl()
        else:
            b, nl = self._nl.update(self.sp)  # jitted update

            if not b:
                nl = _nl()

        self._nl = nl
        return nl

    def save(self, file):
        with open(file, "wb") as f:
            dill.dump(self, f)

    def __getstate__(self):
        return {key: self.__getattribute__(key) for key in MDEngine.keys}

    def __setstate__(self, state):
        self.__init__(**state)
        return self

    @staticmethod
    def load(file, **kwargs) -> MDEngine:

        with open(file, "rb") as f:
            self = dill.load(f)

        print(f"Loading MD engine")
        # replace and add kwargs
        for key in kwargs.keys():

            print(f"setting {key}={kwargs[key]}")

            self.__setattr__(key, kwargs[key])

        return self

    def new_bias(self, bias: Bias, **kwargs) -> MDEngine:
        with tempfile.NamedTemporaryFile() as tmp:
            self.save(tmp.name)
            mde = MDEngine.load(tmp.name, **{"bias": bias, **kwargs})
        return mde

    def run(self, steps):
        """run the integrator for a given number of steps.

        Args:
            steps: number of MD steps
        """

        print(f"running for {int(steps)} steps!")
        try:
            self._run(int(steps))
        except Exception as err:
            print(f"The calculator finished early with error {err=},{type(err)=}")

        if self.step == 1:
            raise "the calculator crashed directly, make sure the system is correctly initialized"

        self.trajectory_info._shrink_capacity()
        if self.trajectory_file is not None:
            self.trajectory_info.save(self.trajectory_file)

    @abstractmethod
    def _run(self, steps):
        raise NotImplementedError

    def get_trajectory(self) -> TrajectoryInfo:
        assert self.trajectory_info is not None
        self.trajectory_info._shrink_capacity()
        return self.trajectory_info

    def save_step(self, T=None, P=None, t=None, err=None):

        ti = TrajectoryInfo(
            _positions=self.sp.coordinates,
            _cell=self.sp.cell,
            _e_pot=self.last_ener.energy,
            _e_pot_gpos=self.last_ener.gpos,
            _e_bias=self.last_bias.energy,
            _e_bias_gpos=self.last_bias.gpos,
            _e_pot_vtens=self.last_ener.vtens,
            _e_bias_vtens=self.last_bias.vtens,
            _cv=self.last_cv.cv,
            _T=T,
            _P=P,
            _t=t,
            _err=err,
        )

        if self.step == 1:
            str = f"{ 'step': ^10s}"
            str += f"|{ 'cons err': ^10s}"
            str += f"|{ 'e_pot[Kj/mol]': ^15s}"
            str += f"|{ 'e_bias[Kj/mol]': ^15s}"
            if ti._P is not None:
                str += f"|{'P[bar]': ^10s}"
            str += f"|{'T[K]': ^10s}|{'walltime[s]': ^11s}"
            ss = "|\u2207\u2093U\u1D47|[Kj/\u212B]"
            str += f"|{ ss  : ^13s}"
            str += f"|{' CV': ^10s}"
            print(str, sep="")
            print(f"{'='*len(str)}")

        if self.step % self.static_trajectory_info.screen_log == 0:
            str = f"{  self.step : >10d}"
            assert ti._err is not None
            assert ti._T is not None
            assert ti._e_pot is not None
            assert ti._e_bias is not None

            str += f"|{  ti._err[0] : >10.4f}"
            str += f"|{  ti._e_pot[0]  /kjmol : >15.8f}"
            str += f"|{  ti._e_bias[0] /kjmol : >15.8f}"
            if ti._P is not None:
                str += f" { ti._P[0]/bar : >10.2f}"
            str += f" { ti._T[0] : >10.2f} { time()-self.time0 : >11.2f}"
            str += f"|{  jnp.max(jnp.linalg.norm(ti._e_bias_gpos,axis=1) /kjmol*angstrom ) : >13.2f}"
            str += f"| {ti._cv[0,:]}"
            print(str)

        # write step to trajectory
        if self.trajectory_info is None:
            self.trajectory_info = ti
        else:
            self.trajectory_info += ti

        if self.step % self.static_trajectory_info.write_step == 0:
            if self.trajectory_file is not None:
                self.trajectory_info.save(self.trajectory_file)  # type: ignore

        self.bias.update_bias(self)

        self.step += 1

    def get_energy(self, gpos: bool = False, vtens: bool = False) -> EnergyResult:

        return self.energy.compute_from_system_params(
            gpos,
            vtens,
        )

    def get_bias(
        self, gpos: bool = False, vtens: bool = False
    ) -> tuple[CV, EnergyResult]:

        cv, ener = self.bias.compute_from_system_params(
            sp=self.sp,
            nl=self.nl,
            gpos=gpos,
            vir=vtens,
        )

        if (self.static_trajectory_info.max_grad is not None) and (
            ener.gpos is not None
        ):
            ns = jnp.linalg.norm(ener.gpos, axis=1)

            norms = jnp.max(ns)

<<<<<<< HEAD
            if (fact := norms / self.static_trajectory_info.max_grad) > 1:
                ener = EnergyResult(
                    ener.energy,
                    ener.gpos / fact,
                    ener.vtens / fact if ener.vtens is not None else None,
                )

                print(f"clipped, fact={fact}")
=======
            # if (fact := norms / self.static_trajectory_info.max_grad) > 1:
            #     ener = EnergyResult(
            #         ener.energy,
            #         ener.gpos / fact,
            #         ener.vtens if ener.vtens is not None else None,
            #     )

            #     print(f"clipped, fact={fact}")
>>>>>>> a8a9b8d8

        return cv, ener

    @property
    def yaff_system(self) -> MDEngine.YaffSys:
        return self.YaffSys(self.energy, self.static_trajectory_info)

    # definitons of different interfaces. These encode the state of the system in the format of a given md engine

    @dataclass
    class YaffSys:
        _ener: Energy
        _tic: StaticTrajectoryInfo

        @dataclass
        class YaffCell:
            _ener: Energy

            @property
            def rvecs(self):
                if self._ener.cell is None:
                    return np.zeros((0, 3))
                return np.array(self._ener.cell)

            @rvecs.setter
            def rvecs(self, rvecs):
                self._ener.cell = rvecs

            def update_rvecs(self, rvecs):
                self.rvecs = rvecs

            @property
            def nvec(self):
                return self.rvecs.shape[0]

            @property
            def volume(self):
                if self.nvec == 0:
                    return np.nan

                return np.linalg.det(self.rvecs)

        def __post_init__(self):
            self._cell = self.YaffCell(_ener=self._ener)

        @property
        def numbers(self):
            return self._tic.atomic_numbers

        @property
        def masses(self):
            return np.array(self._tic.masses)

        @property
        def charges(self):
            return None

        @property
        def cell(self):
            return self._cell

        @property
        def pos(self):
            return np.array(self._ener.coordinates)

        @pos.setter
        def pos(self, pos):
            self._ener.coordinates = pos

        @property
        def natom(self):
            return self.pos.shape[0]


class YaffEngine(MDEngine, yaff.sampling.iterative.Hook):
    """MD engine with YAFF as backend.

    Args:
        ff (yaff.pes.ForceField)
    """

    def __init__(
        self,
        bias: Bias,
        static_trajectory_info: StaticTrajectoryInfo,
        energy: Energy,
        trajectory_file=None,
        sp: SystemParams | None = None,
        additional_parts=[],
    ) -> None:

        yaff.log.set_level(log.silent)
        self.start = 0
        self.name = "YaffEngineIMLCV"

        self._verlet: yaff.sampling.VerletIntegrator | None = None
        self._yaff_ener: YaffEngine.YaffFF | None = None

        self._verlet_initialized = False

        super().__init__(
            energy=energy,
            bias=bias,
            static_trajectory_info=static_trajectory_info,
            trajectory_file=trajectory_file,
            sp=sp,
        )
        self.initializing = False

        self.additional_parts = additional_parts

    def __call__(self, iterative: VerletIntegrator):

        if not self._verlet_initialized:
            return

        kwargs = dict(t=iterative.time, T=iterative.temp, err=iterative.cons_err)

        if hasattr(iterative, "press"):
            kwargs["P"] = iterative.press

        self.save_step(**kwargs)

    def _setup_verlet(self):

        # hooks = [self, VerletScreenLog(step=self.static_trajectory_info.screen_log)]

        hooks = [self]

        self._yaff_ener = YaffEngine.YaffFF(
            md_engine=self,
            additional_parts=self.additional_parts,
        )

        if self.static_trajectory_info.thermostat:
            hooks.append(
                # yaff.sampling.NHCThermostat(
                #     self.static_trajectory_info.T,
                #     timecon=self.static_trajectory_info.timecon_thermo,
                # )
                yaff.sampling.LangevinThermostat(
                    self.static_trajectory_info.T,
                    timecon=self.static_trajectory_info.timecon_thermo,
                )
            )
        if self.static_trajectory_info.barostat:
            hooks.append(
                yaff.sampling.MTKBarostat(
                    self._yaff_ener,
                    self.static_trajectory_info.T,
                    self.static_trajectory_info.P,
                    timecon=self.static_trajectory_info.timecon_baro,
                    anisotropic=True,
                )
            )

        # plumed hook
        for i in self.additional_parts:
            if isinstance(i, yaff.sampling.iterative.Hook):
                hooks.append(i)

        self._verlet = yaff.sampling.VerletIntegrator(
            self._yaff_ener,
            self.static_trajectory_info.timestep,
            temp0=self.static_trajectory_info.T,
            hooks=hooks,
        )

        self._verlet_initialized = True

    @staticmethod
    def load(file, **kwargs) -> MDEngine:
        return super().load(file, **kwargs)

    def _run(self, steps):
        if not self._verlet_initialized:
            self._setup_verlet()
        self._verlet.run(int(steps))

    class YaffFF(yaff.pes.ForceField):
        def __init__(
            self,
            md_engine: MDEngine,
            name="IMLCV_YAFF_forcepart",
            additional_parts=[],
        ):
            self.md_engine = md_engine

            super().__init__(system=self.system, parts=additional_parts)

        @property
        def system(self):
            return self.md_engine.yaff_system

        @system.setter
        def system(self, sys):
            assert sys == self.system

        @property
        def sp(self):
            return self.md_engine.energy.sp

        def update_rvecs(self, rvecs):
            self.clear()
            self.system.cell.rvecs = rvecs

        def update_pos(self, pos):
            self.clear()
            self.system.pos = pos

        def _internal_compute(self, gpos, vtens):

            energy = self.md_engine.get_energy(
                gpos is not None,
                vtens is not None,
            )

            cv, bias = self.md_engine.get_bias(
                gpos is not None,
                vtens is not None,
            )

            res = energy + bias

            self.md_engine.last_ener = energy
            self.md_engine.last_bias = bias
            self.md_engine.last_cv = cv

            if gpos is not None:
                gpos[:] += np.array(res.gpos)
            if vtens is not None:
                vtens[:] += np.array(res.vtens)

            return res.energy


class PlumedEngine(YaffEngine):

    # Energy - kJ/mol
    # Length - nanometers
    # Time - picoseconds

    # https://github.com/giorginolab/plumed2-pycv/tree/v2.8-pycv/src/pycv
    # pybias  https://raimis.github.io/plumed-pybias/

    # pycv doesn't work with cell vectors?
    # this does ? https://github.com/giorginolab/plumed2-pycv/blob/v2.8-pycv/src/pycv/PythonFunction.cpp
    # see https://github.com/giorginolab/plumed2-pycv/blob/v2.6-pycv-devel/regtest/pycv/rt-f2/plumed.dat

    plumed_dat = """
    LOAD FILE=libpybias.so

    dist: DISTANCE ATOMS=1,2
    

    rc: PYTHONCV ATOMS=1,4,3 IMPORT=curvature FUNCTION=r

    # Creat a PyBias action, which executes "bias.py"
    PYBIAS ARG=rc


    RESTRAINT ARG=rc AT=0 KAPPA=0 SLOPE=1
    """

    def __init__(
        self,
        bias: Bias,
        static_trajectory_info: StaticTrajectoryInfo,
        energy: Energy,
        trajectory_file=None,
        sp: SystemParams | None = None,
    ) -> None:

        super().__init__(
            bias,
            static_trajectory_info,
            energy,
            trajectory_file,
            sp,
            additional_parts=[
                libplumed.ForcePartPlumed(timestep=static_trajectory_info.timestep)
            ],
        )


######################################
#              test                  #
######################################


def test_yaff_save_load_func(full_name):
    from IMLCV.examples.example_systems import alanine_dipeptide_yaff

    yaffmd = alanine_dipeptide_yaff()

    yaffmd.run(int(761))

    yaffmd.save("output/yaff_save.d")
    yeet = MDEngine.load("output/yaff_save.d")

    sp1 = yaffmd.sp
    sp2 = yeet.sp

    assert pytest.approx(sp1.coordinates) == sp2.coordinates
    assert pytest.approx(sp1.cell) == sp2.cell
    assert (
        pytest.approx(yaffmd.energy.compute_from_system_params(sp1).energy, abs=1e-6)
        == yeet.energy.compute_from_system_params(sp2).energy
    )


if __name__ == "__main__":
    with tempfile.TemporaryDirectory() as tmp:
        test_yaff_save_load_func(full_name=f"{tmp}/load_save.h5")<|MERGE_RESOLUTION|>--- conflicted
+++ resolved
@@ -696,16 +696,6 @@
 
             norms = jnp.max(ns)
 
-<<<<<<< HEAD
-            if (fact := norms / self.static_trajectory_info.max_grad) > 1:
-                ener = EnergyResult(
-                    ener.energy,
-                    ener.gpos / fact,
-                    ener.vtens / fact if ener.vtens is not None else None,
-                )
-
-                print(f"clipped, fact={fact}")
-=======
             # if (fact := norms / self.static_trajectory_info.max_grad) > 1:
             #     ener = EnergyResult(
             #         ener.energy,
@@ -714,7 +704,6 @@
             #     )
 
             #     print(f"clipped, fact={fact}")
->>>>>>> a8a9b8d8
 
         return cv, ener
 
