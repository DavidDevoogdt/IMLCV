from __future__ import annotations

import os
import subprocess
import sys
import tempfile
from abc import ABC
from collections.abc import Iterable
from functools import partial
from http import client

import dill
import h5py
import IMLCV
import jax.numpy as jnp
import numpy as np
import parsl
import pathos
from fireworks.queue.queue_adapter import QueueAdapterBase
from fireworks.user_objects.queue_adapters.common_adapter import CommonAdapter
from IMLCV.base.bias import Bias, BiasF, CompositeBias, NoneBias
from IMLCV.base.MdEngine import MDEngine
from jobflow import job
from molmod.constants import boltzmann
from parsl import bash_app, python_app
from parsl.addresses import (address_by_hostname, address_by_interface,
                             address_by_query, address_by_route)
from parsl.channels import LocalChannel, SSHChannel, SSHInteractiveLoginChannel
from parsl.config import Config
from parsl.data_provider import rsync
from parsl.data_provider.data_manager import default_staging
from parsl.data_provider.files import File
from parsl.data_provider.ftp import FTPInTaskStaging
from parsl.data_provider.http import HTTPInTaskStaging
from parsl.executors import HighThroughputExecutor, ThreadPoolExecutor
from parsl.launchers import MpiRunLauncher, SimpleLauncher, SrunLauncher
from parsl.monitoring import MonitoringHub
from parsl.providers import PBSProProvider, SlurmProvider

# from fireworks import FWorker


class Rounds(ABC):

    ENGINE_KEYS = ["T", "P", "timecon_thermo", "timecon_baro"]

    def __init__(self, extension, folder="output", max_energy=None) -> None:
        if extension != "extxyz":
            raise NotImplementedError("file type not known")

        self.round = -1
        self.extension = extension
        self.i = 0

        self.max_energy = max_energy

        if not os.path.isdir(folder):
            os.makedirs(folder)

        self.folder = folder

        self.h5file = f"{folder}/rounds.h5"

        # overwrite if already exists
        h5py.File(self.h5file, 'w')

    def save(self):
        with open(f'{self.folder}/rounds', 'wb') as f:
            dill.dump(self, f)

    @staticmethod
    def load(folder) -> Rounds:
        with open(f"{folder}/rounds", 'rb') as f:
            self: Rounds = dill.load(f)
        return self

    def add(self, i, d, attrs=None):

        assert all(
            key in d for key in ['energy', 'positions', 'forces', 'cell', 't'])

        with h5py.File(self.h5file, 'r+') as f:
            f.create_group(f'{self.round}/{i}')

            for key in d:
                if d[key] is not None:
                    f[f'{self.round}/{i}'][key] = d[key]

            if attrs is not None:
                for key in attrs:
                    if attrs[key] is not None:
                        f[f'{self.round}/{i}'].attrs[key] = attrs[key]

            f[f'{self.round}'].attrs['num'] += 1

        self.save()

    def new_round(self, attr):
        self.round += 1
        self.i = 0

        dir = f'{self.folder}/round_{self.round}'
        if not os.path.isdir(dir):
            os.mkdir(dir)

        with h5py.File(self.h5file, 'r+') as f:
            f.create_group(f"{self.round}")

            for key in attr:
                if attr[key] is not None:
                    f[f'{self.round}'].attrs[key] = attr[key]

            f[f'{self.round}'].attrs['num'] = 0

        self.save()

    def iter(self, r=None, num=3):
        if r is None:
            r = self.round

        for r in range(max(r - (num - 1), 0), r + 1):
            r = self._get_round(r)
            for i in r['names']:
                i_dict = self._get_i(r['round'], i)
                yield {**i_dict, 'round': r}

    def _get_round(self, r):
        with h5py.File(self.h5file, 'r') as f:
            rounds = [k for k in f[f'{r}'].keys()]

            d = f[f"{r}"].attrs
            r_attr = {key: d[key] for key in d}
            r_attr['round'] = r
            r_attr['names'] = rounds
        return r_attr

    def _get_i(self, r, i):
        with h5py.File(self.h5file, 'r') as f:
            d = f[f"{r}/{i}"]
            y = {key: d[key][:] for key in d}
            attr = {key: d.attrs[key] for key in d.attrs}
        return {**y, 'attr': attr, 'i': i}

    def _get_prop(self, name, r=None):
        with h5py.File(self.h5file, 'r') as f:
            if r is not None:
                f2 = f[f"{r}"]
            else:
                f2 = f

            if name in f2.attrs:
                return f2.attrs[name]

            return None

    @property
    def T(self):
        return self._get_prop('T', r=self.round)

    @property
    def P(self):
        return self._get_prop('P', r=self.round)

    def n(self, r=None):
        if r is None:
            r = self.round
        return self._get_prop('num', r=r)


class RoundsCV(Rounds):
    """class for unbiased rounds."""


class RoundsMd(Rounds):
    """helper class to save/load all data in a consistent way.

    Gets passed between modules
    """

    TRAJ_KEYS = [
        "filename",
        "write_step",
        "screenlog",
        "timestep",
    ]

    ENGINE_KEYS = ['timestep', *Rounds.ENGINE_KEYS]

    def __init__(self, extension, folder="output", max_energy=None) -> None:
        super().__init__(extension=extension,
                         folder=folder,
                         max_energy=max_energy)

    def add(self, md: MDEngine, i=None):
        """adds all the saveble info of the md simulation.

        The resulting
        """

        if i is None:
            i = self.i
            self.i += 1

        self._validate(md)

        d, attr = RoundsMd._add(md,
                                f'{self.folder}/round_{self.round}/bias_{i}')

        super().add(d=d, attrs=attr, i=i)

    @staticmethod
    def _add(md: MDEngine, name_bias):
        d = md.get_trajectory()
        md.bias.save(name_bias)

        attr = {k: md.__dict__[k] for k in RoundsMd.TRAJ_KEYS}
        attr['name_bias'] = name_bias

        return [d, attr]

    def _validate(self, md: MDEngine):

        pass
        # md0 = self._get_prop(self.round, 0, 'engine')

        # #check equivalency of CVs
        # md.bias.cvs == md0.bias.cvs

        # #check equivalency of md engine params

        # for k in self.ENGINE_KEYS:
        #     assert md0.__dict__[k] == md.__dict__[k]

        # #check equivalency of energy source
        # dill.dumps(md.ener) == dill.dumps(md.ener)

    def new_round(self, md: MDEngine):

        r = self.round + 1

        directory = f'{self.folder}/round_{r}'
        if not os.path.isdir(directory):
            os.mkdir(directory)

        name_md = f'{self.folder}/round_{r}/engine'
        name_bias = f'{self.folder}/round_{r}/bias'
        md.save(name_md)
        md.bias.save(name_bias)

        attr = {key: md.__dict__[key] for key in self.ENGINE_KEYS}
        attr['name_md'] = name_md
        attr['name_bias'] = name_bias

        super().new_round(attr=attr)

    def get_bias(self, r=None, i=None) -> Bias:
        if r is None:
            r = self.round

        with h5py.File(self.h5file, 'r') as f:
            if i is None:
                bn = f[f'{r}'].attrs['name_bias']
            else:
                bn = f[f'{r}'][i].attrs['name_bias']
            return Bias.load(bn)

    def get_engine(self, r=None) -> MDEngine:
        if r is None:
            r = self.round
        with h5py.File(self.h5file, 'r') as f:
            return MDEngine.load(f[f'{r}'].attrs['name_md'], filename=None)

    def run(self, bias, steps):
        self.run_par([bias], steps)

    def run_par(self, biases: Iterable[Bias], steps):
        with h5py.File(self.h5file, 'r') as f:
            common_bias_name = f[f'{self.round}'].attrs['name_bias']
            common_md_name = f[f'{self.round}'].attrs['name_md']

        @python_app
        def run_md(kwargs):
            """method used to perform md runs. arguments are constructed in rounds.run_par and shouldn't be done manually"""

            from IMLCV.base.MdEngine import MDEngine
            from IMLCV.base.rounds import RoundsMd

            common_md_name = kwargs["common_md_name"]
            steps = kwargs["steps"]
            i = kwargs["i"]
            folder = kwargs["folder"]
            temp_name = kwargs["temp_name"]
            round = kwargs["round"]

            # b = kwargs["bias"]
            # md = MDEngine.load(
            #     common_md_name, filename=f"{temp_name}/traj.h5", bias=b)

            # md.run(steps=steps)

            # d, attr = RoundsMd._add(
            #     md, f'{folder}/round_{round}/bias_{i}')

            print("aaaaaaaah")
            d, attr, i = None, None, None

            return [d, attr, i]

        tasks = []
        kwargs = []
        for i, bias in enumerate(biases):

            temp_name = f'{self.folder}/round_{self.round}/temp_{i}'
            os.mkdir(temp_name)

            # construct bias
            if bias is NoneBias:
                b = Bias.load(common_bias_name)
            else:
                b = CompositeBias([Bias.load(common_bias_name), bias])

            if self.max_energy is not None:
                b = CompositeBias([
                    b,
                    BiasF(b.cvs, lambda _: jnp.ones(1,) * self.max_energy)
                ], jnp.min)

            b.save(f'{temp_name}/bias')

            kw = {
                'bias': b,
                'temp_name': temp_name,
                'steps': steps,
                'i': i + self.i,
                'common_bias_name': File(os.path.join(os.getcwd(), common_bias_name)),
                'common_md_name': File(os.path.join(os.getcwd(), common_md_name)),
                'max_energy': self.max_energy,
                'folder': self.folder,
                'round': self.round,
            }

            tasks.append(run_md(kw))

<<<<<<< HEAD
        elif RUN_TYPE == 'FireWorks':

            from fireworks import LaunchPad
            from fireworks.core.rocket_launcher import launch_rocket
            from fireworks.features.multi_launcher import rapidfire_process
            from fireworks.queue.queue_launcher import launch_rocket_to_queue
            from fireworks.queue.queue_launcher import \
                rapidfire as rapidfire_queue
            from jobflow import Flow, JobStore, job
            from jobflow.managers.fireworks import flow_to_workflow
            from maggma.stores import MongoStore

            fold = f'{self.folder}/round_{self.round}'
            ml = f'{fold}/mongo_log'
            mdb = f'{fold}/mongo_db'
            os.mkdir(mdb)

            store = JobStore(MongoStore(database=f"mongostore",
                                        collection_name='test'))
            store.connect()

            if IMLCV.LOCAL_MONGO:
                p = subprocess.Popen(
                    f"mongod -dbpath {mdb} --logpath {ml} ", stdout=subprocess.PIPE, shell=True)

                lpad = LaunchPad(logdir=fold)
            else:
                lpad = LaunchPad(name='test2', host=IMLCV.MONGO_HOST,
                                 uri_mode=True, logdir=fold)
            lpad.reset("", require_password=False)

            for fn in names:
                j = job(run_md)(fn)
                wf = flow_to_workflow(flow=j, store=store)

                lpad.add_wf(wf)

            # debug = False

            # if not debug:
            #     qadapter = CommonAdapter(
            #         q_type="PBS", rocket_launch='', pre_rocket="echo 'pre rocket!!'", post_rocket="echo 'post rocket!!'")

            #     launch_rocket_to_queue(
            #         launchpad=lpad, fworker=FWorker(), qadapter=qadapter, launcher_dir=fold)
            # else:
            #     # only for debugging, use RUN_TYPE = 'direct'

            def launch(_):
                launch_rocket(lpad)

            with pathos.pools.ProcessPool() as pool:
                pool.map(launch, names)

            if IMLCV.LOCAL_MONGO:
                p.kill()

        else:
            raise ValueError(f'RUN_TYPE {RUN_TYPE} unknown')

        self.i += len(kwargs)

        # retrieve results and clean temp files
        for kw in kwargs:
            with open(f"{kw['temp_name']}/out", mode='rb') as f:
                [d, attr, i] = dill.load(f)
=======
        # wait for tasks to finish
        for task in tasks:
            [d, attr, i] = task.result()
>>>>>>> 3c597288
            super().add(d=d, attrs=attr, i=i)

        self.i += len(kwargs)

    def unbias_rounds(self, steps=1e5, num=1e7, calc=False) -> RoundsCV:

        md = self.get_engine()
        if self.n() > 1 or isinstance(self.get_bias(), NoneBias) or calc:
            from IMLCV.base.Observable import Observable
            obs = Observable(self)
            fesBias = obs.fes_bias(plot=True)

            md = md.new_bias(fesBias, filename=None, write_step=5)
            self.new_round(md)

        if self.n() == 0:
            self.run(None, steps)

        # construct rounds object
        r = self._get_i(self.round, 0)
        props = self._get_round(self.round)
        beta = 1 / (props['T'] * boltzmann)
        bias = Bias.load(r['attr']['name_bias'])

        p = r["positions"][:]
        c = r.get('cell')
        t_orig = r["t"][:]

        def _interp(x_new, x, y):
            if y is not None:
                return jnp.apply_along_axis(
                    lambda yy: jnp.interp(x_new, x, yy), arr=y, axis=0)
            return None

        def bt(x, x_orig):
            pt = partial(_interp, x=x_orig, y=p)
            ct = partial(_interp, x=x_orig, y=c)
            return bias.compute_coor(coordinates=pt(x), cell=ct(x))[0]

        bt = jnp.vectorize(bt, excluded=[1])

        def integr(fx, x):
            return np.array(
                [0, *np.cumsum((fx[1:] + fx[:-1]) * (x[1:] - x[:-1]) / 2)])

        t = t_orig[:]
        eb = np.exp(-beta * bt(t, t_orig))
        tau = integr(1 / eb, t)
        tau_new = np.linspace(start=0.0, stop=tau.max(), num=int(num))

        p_new = _interp(tau_new, tau, r["positions"])
        c_new = _interp(tau_new, tau, r.get("cell"))

        roundscv = RoundsCV(self.extension, f'{self.folder}_unbiased')
        roundscv.new_round(props)
        roundscv.add(
            0, {
                'energy': None,
                'positions': p_new,
                'forces': None,
                'cell': c_new,
                't': tau_new
            })

        return roundscv<|MERGE_RESOLUTION|>--- conflicted
+++ resolved
@@ -15,12 +15,12 @@
 import jax.numpy as jnp
 import numpy as np
 import parsl
-import pathos
-from fireworks.queue.queue_adapter import QueueAdapterBase
-from fireworks.user_objects.queue_adapters.common_adapter import CommonAdapter
+# import pathos
+# from fireworks.queue.queue_adapter import QueueAdapterBase
+# from fireworks.user_objects.queue_adapters.common_adapter import CommonAdapter
 from IMLCV.base.bias import Bias, BiasF, CompositeBias, NoneBias
 from IMLCV.base.MdEngine import MDEngine
-from jobflow import job
+# from jobflow import job
 from molmod.constants import boltzmann
 from parsl import bash_app, python_app
 from parsl.addresses import (address_by_hostname, address_by_interface,
@@ -341,78 +341,9 @@
 
             tasks.append(run_md(kw))
 
-<<<<<<< HEAD
-        elif RUN_TYPE == 'FireWorks':
-
-            from fireworks import LaunchPad
-            from fireworks.core.rocket_launcher import launch_rocket
-            from fireworks.features.multi_launcher import rapidfire_process
-            from fireworks.queue.queue_launcher import launch_rocket_to_queue
-            from fireworks.queue.queue_launcher import \
-                rapidfire as rapidfire_queue
-            from jobflow import Flow, JobStore, job
-            from jobflow.managers.fireworks import flow_to_workflow
-            from maggma.stores import MongoStore
-
-            fold = f'{self.folder}/round_{self.round}'
-            ml = f'{fold}/mongo_log'
-            mdb = f'{fold}/mongo_db'
-            os.mkdir(mdb)
-
-            store = JobStore(MongoStore(database=f"mongostore",
-                                        collection_name='test'))
-            store.connect()
-
-            if IMLCV.LOCAL_MONGO:
-                p = subprocess.Popen(
-                    f"mongod -dbpath {mdb} --logpath {ml} ", stdout=subprocess.PIPE, shell=True)
-
-                lpad = LaunchPad(logdir=fold)
-            else:
-                lpad = LaunchPad(name='test2', host=IMLCV.MONGO_HOST,
-                                 uri_mode=True, logdir=fold)
-            lpad.reset("", require_password=False)
-
-            for fn in names:
-                j = job(run_md)(fn)
-                wf = flow_to_workflow(flow=j, store=store)
-
-                lpad.add_wf(wf)
-
-            # debug = False
-
-            # if not debug:
-            #     qadapter = CommonAdapter(
-            #         q_type="PBS", rocket_launch='', pre_rocket="echo 'pre rocket!!'", post_rocket="echo 'post rocket!!'")
-
-            #     launch_rocket_to_queue(
-            #         launchpad=lpad, fworker=FWorker(), qadapter=qadapter, launcher_dir=fold)
-            # else:
-            #     # only for debugging, use RUN_TYPE = 'direct'
-
-            def launch(_):
-                launch_rocket(lpad)
-
-            with pathos.pools.ProcessPool() as pool:
-                pool.map(launch, names)
-
-            if IMLCV.LOCAL_MONGO:
-                p.kill()
-
-        else:
-            raise ValueError(f'RUN_TYPE {RUN_TYPE} unknown')
-
-        self.i += len(kwargs)
-
-        # retrieve results and clean temp files
-        for kw in kwargs:
-            with open(f"{kw['temp_name']}/out", mode='rb') as f:
-                [d, attr, i] = dill.load(f)
-=======
         # wait for tasks to finish
         for task in tasks:
             [d, attr, i] = task.result()
->>>>>>> 3c597288
             super().add(d=d, attrs=attr, i=i)
 
         self.i += len(kwargs)
