--- conflicted
+++ resolved
@@ -376,17 +376,6 @@
 
         test_grid_selection(recalc=True)
 
-<<<<<<< HEAD
-        test_copy(name)
-
-        test_cv_discovery(
-            name=name,
-            md=md(),
-            recalc=False,
-            k=k,
-            steps=3e3,
-        )
-=======
     test_cv_discovery(
         name=name,
         md=md(),
@@ -396,5 +385,4 @@
         n=4,
     )
 
-    # test_copy(name)
->>>>>>> 945db715
+    # test_copy(name)