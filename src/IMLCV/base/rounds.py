--- conflicted
+++ resolved
@@ -497,11 +497,7 @@
         weight=True,
         T_scale=3,
         macro_chunk=10000,
-<<<<<<< HEAD
         compute_effective_sample_size=True,
-=======
-        koopman=False,
->>>>>>> 37a91a84
     ) -> data_loader_output:
         # weights = []
 
@@ -646,21 +642,13 @@
                     sti=sti_c,
                     nl=None,
                     collective_variable=colvar_c,
-<<<<<<< HEAD
                     bias=bias_c,
                     # time_series=time_series,
-=======
->>>>>>> 37a91a84
                     ground_bias=ground_bias_c,
                 )
 
                 # select points according to free energy divided by histogram count
                 wc = dlo.weights(
-<<<<<<< HEAD
-=======
-                    correct_U=False,
-                    use_ground_bias=True,
->>>>>>> 37a91a84
                     T_scale=T_scale,
                     chunk_size=chunk_size,
                     wham=True,
@@ -1226,27 +1214,13 @@
                 recalc_cv=recalc_cv,
                 only_finished=only_finished,
                 weight=True,
-<<<<<<< HEAD
                 T_scale=5,
                 time_series=True,
                 lag_n=10,
                 chunk_size=chunk_size,
-=======
-                T_scale=3,
             )
 
             # get the weights of the points
-            w_0 = jnp.hstack(
-                dlo_data.weights(
-                    correct_U=False,
-                    use_ground_bias=True,
-                    correct_FES=True,
-                    T_scale=1,
-                )
->>>>>>> 37a91a84
-            )
-
-            cv_stack = CV.stack(*dlo_data.cv)
 
             sp_stack = SystemParams.stack(*dlo_data.sp)
             cv_stack = CV.stack(*dlo_data.cv)
@@ -1277,14 +1251,9 @@
 
             if not sp0_provided:
                 # reweigh data points according to new bias
-<<<<<<< HEAD
                 probs = weights * jnp.exp(
                     -bias.compute_from_cv(cvs=cv_stack, chunk_size=chunk_size)[0] / (dlo_data.sti.T * boltzmann)
                 )
-=======
-
-                probs = w_0 * jnp.exp(-bias.compute_from_cv(cvs=cv_stack)[0] / (dlo_data.sti.T * boltzmann))
->>>>>>> 37a91a84
                 probs = probs / jnp.sum(probs)
 
                 KEY, k = jax.random.split(KEY, 2)
@@ -1963,105 +1932,54 @@
         sign=1,
         T_scale=1,
         chunk_size=None,
-<<<<<<< HEAD
         wham=True,
         koopman=True,
         indicator_CV=True,
         wham_sub_grid=10,
         wham_eps=1e-6,
-    ) -> list[jax.Array]:
-        cv_0 = CV.stack(*self.cv)
-        beta = 1 / (self.sti.T * boltzmann)
-=======
-        koopman=False,
-        indicator_CVs=False,
-        cv0: list[CV] | None = None,
+        cv_0: list[CV] | None = None,
         cv_t: list[CV] | None = None,
-        correct_FES=False,
         add_1=True,
     ) -> list[jax.Array]:
         # TODO:https://pubs.acs.org/doi/pdf/10.1021/acs.jctc.9b00867
 
-        beta = 1 / (self.sti.T * boltzmann * T_scale)
->>>>>>> 37a91a84
-
-        if ground_bias is None:
-            ground_bias = self.ground_bias
-
-<<<<<<< HEAD
-        # get raw rescaling
-        energies = []
-
-        for ti_i in self.ti:
-            energies.append(ti_i.e_bias)
-
-        energies = jnp.hstack(energies)
-        energies -= jnp.min(energies)
-
-        w_u = jnp.exp(-beta * energies)
-
-        def _unstack_weights(weights):
-            return [d.cv.reshape((-1,)) for d in cv_0.replace(cv=jnp.expand_dims(weights, 1)).unstack()]
-
-        # prepare histo
-
-        n = CvMetric.get_n(samples_per_bin=samples_per_bin, samples=cv_0.shape[0], n_dims=cv_0.shape[1])
-
-        print(f"using {n} bins")
-=======
-        if cv0 is None:
-            cv0 = CV.stack(*self.cv)
+        if cv_0 is None:
+            cv_0 = CV.stack(*self.cv)
         else:
-            cv0 = CV.stack(*cv0)
+            cv_0 = CV.stack(*cv_0)
 
         if cv_t is None:
             cv_t = CV.stack(*self.cv_t) if self.time_series else None
         else:
             cv_t = CV.stack(*cv_t)
 
-        # correct biases to ground bias level
-        if correct_U:
-            # norml reweighing to ground bias
-            probs = []
-
-            for n in range(len(self.ti)):
-                # get bias, correct to FES
-
-                if self.ti[n].e_bias is None:
-                    U = jnp.zeros(self.ti[n].e_pot.shape)
-                else:
-                    U = self.ti[n].e_bias
-
-                U -= jnp.mean(U)
-
-                p = jnp.exp(beta * U)
-                p /= jnp.mean(p)
-
-                probs.append(p)
-
-            # get bias releative to ground state
-            w_u = jnp.hstack(probs)
-            w_u /= jnp.sum(w_u)
-
-        else:
-            w_u = jnp.ones((cv0.shape[0],))
-
-        # do koopman rewighting in thesystem ofsetted by ground bias
-
-        w_u /= jnp.sum(w_u)
-
-        # correct for histogram count
-        n = CvMetric.get_n(samples_per_bin=samples_per_bin, samples=cv0.shape[0], n_dims=cv0.shape[1])
->>>>>>> 37a91a84
+        beta = 1 / (self.sti.T * boltzmann * T_scale)
+
+        if ground_bias is None:
+            ground_bias = self.ground_bias
+
+        # get raw rescaling
+        energies = []
+
+        for ti_i in self.ti:
+            energies.append(ti_i.e_bias)
+
+        energies = jnp.hstack(energies)
+        energies -= jnp.min(energies)
+
+        w_u = jnp.exp(-beta * energies)
+
+        def _unstack_weights(weights):
+            return [d.cv.reshape((-1,)) for d in cv_0.replace(cv=jnp.expand_dims(weights, 1)).unstack()]
+
+        # prepare histo
+
+        n = CvMetric.get_n(samples_per_bin=samples_per_bin, samples=cv_0.shape[0], n_dims=cv_0.shape[1])
 
         if n > n_max:
             n = n_max
 
-<<<<<<< HEAD
         grid_bounds, mask = CvMetric.bounds_from_cv(cv_0, margin=0.1, chunk_size=chunk_size)
-=======
-        grid_bounds, mask = CvMetric.bounds_from_cv(cv0, margin=0.1, chunk_size=chunk_size)
->>>>>>> 37a91a84
 
         cv_mid, nums, bins, closest, get_histo = data_loader_output._histogram(
             collective_variable=self.collective_variable,
@@ -2070,7 +1988,6 @@
             chunk_size=chunk_size,
         )
 
-<<<<<<< HEAD
         if wham:
             assert self.bias is not None
 
@@ -2141,58 +2058,12 @@
                 fixed_point_fun=T,
                 maxiter=1000,
                 tol=wham_eps,
-                # history_size=5,
             )
             out = fpi.run(a_k, (b_ik, jnp.array(N_i), f_i, hist[mask]))
 
             a_k, state = out.params, out.state
 
             print(f"{state=}")
-
-            # def objective(a_k, norm=True):
-            #     f_inv = jnp.einsum("k,ik->i", a_k, b_ik)
-            #     f_i = jnp.where(f_inv != 0, 1 / f_inv, jnp.inf)
-
-            #     a_k_new = hist[mask] / jnp.einsum("i,i,ik->k", f_i, N_i, b_ik)
-            #     a_k_new /= jnp.sum(a_k_new)
-
-            #     out = a_k - a_k_new
-
-            #     if norm:
-            #         out = jnp.linalg.norm(out)
-
-            #     return out
-
-            # from jaxopt import LBFGS, GradientDescent, GaussNewton, LevenbergMarquardt
-
-            # if solver == "GN":
-            # solver = LevenbergMarquardt(
-            #     residual_fun=Partial(objective, norm=False),
-            #     maxiter=1000,
-            #     tol=wham_eps,
-            #     verbose=True,
-            # )
-
-            # elif solver == "GD":
-            #     solver = GradientDescent(
-            #         fun=objective,
-            #         maxiter=1000,
-            #         tol=wham_eps,
-            #     )
-
-            # elif solver == "LBFGS":
-            #     solver = LBFGS(
-            #         fun=objective,
-            #         maxiter=1000,
-            #         tol=wham_eps,
-            #     )
-
-            # else:
-            #     raise ValueError(f"unknown solver {solver}")
-
-            # a_k, state = solver.run(a_k)
-
-            # print(f"{state.value=} , {state.iter_num=}")
 
             f_inv = jnp.einsum("k,ik->i", a_k, b_ik)
 
@@ -2220,69 +2091,6 @@
 
                 grid_nums_t = closest(cv_t.cv, cv_mid.cv)
                 hist_t = get_histo(grid_nums_t, nums)
-=======
-        grid_nums = closest(cv0.cv, cv_mid.cv)
-
-        if correct_FES:
-            # reweight to FES
-            p_grid = jnp.exp(sign * beta * ground_bias.compute_from_cv(cvs=cv_mid, chunk_size=chunk_size)[0])
-            hist = get_histo(grid_nums, nums, w_u)
-            mask = jnp.where(hist <= hist_eps, True, False)
-            w_u = w_u * jnp.where(mask, 0, p_grid / hist)[grid_nums]
-        # else:
-        #     # divide by nu;ber in given bin
-        #     p_grid = jnp.ones((cv_mid.cv.shape[0],))
-        #     hist = get_histo(grid_nums, nums)
-
-        if koopman and self.time_series:
-            # correction for sampling density on grid. which is a result of the procedure
-
-            assert T_scale == 1, "T_scale cannot be adapted for koopman weighing"
-
-            print("koopman weighing")
-
-            if indicator_CVs:
-                grid_nums_t = closest(CV.stack(*self.cv_t).cv, cv_mid.cv)
-
-                # only use cells wiht both x and y element
-
-                hist = get_histo(grid_nums, nums)
-                hist_t = get_histo(grid_nums_t, nums)
-                mask = jnp.logical_or(hist == 0, hist_t == 0)
-
-                @jax.vmap
-                def _set(indicator_0: jax.Array, nums: jax.Array):
-                    indicator_0 = indicator_0.at[nums].set(1)
-                    return indicator_0[jnp.logical_not(mask)]
-
-                grid_nums = closest(cv0.cv, cv_mid.cv)
-                grid_nums_t = closest(CV.stack(*self.cv_t).cv, cv_mid.cv)
-
-                x0 = CV(cv=_set(jnp.zeros((grid_nums.shape[0], cv_mid.cv.shape[0])), grid_nums))
-                xt = CV(cv=_set(jnp.zeros((grid_nums_t.shape[0], cv_mid.cv.shape[0])), grid_nums_t))
-
-            else:
-                x0 = cv0
-                xt = CV.stack(*self.cv_t)
-
-            # construct koopman model
-            km = self.koopman_model(
-                cv_0=x0,
-                cv_tau=xt,
-                w=w_u,
-                add_1=add_1,
-                method="tcca",
-                symmetric=False,
-                # out_dim=10,
-            )
-
-            w_u = km.koopman_weight()
-
-        w_u /= jnp.sum(w_u)
-
-        # trick: cast weights as CV, unstack and reshape
-        weights = [d.cv.reshape((-1,)) for d in cv0.replace(cv=jnp.expand_dims(w_u, 1)).unstack()]
->>>>>>> 37a91a84
 
                 mask = jnp.logical_and(hist > 0, hist_t > 0)
 
@@ -2301,12 +2109,19 @@
                 cv_km = cv_0
                 cv_km_t = cv_t
 
-            w_u = self.koopman_weights(
+            # construct koopman model
+            km = self.koopman_model(
                 cv_0=cv_km,
                 cv_tau=cv_km_t,
                 w=w_u,
-                add_1=True,
+                add_1=add_1,
+                method="tcca",
+                symmetric=False,
+                # out_dim=10,
             )
+
+            w_u = km.koopman_weight()
+
         else:
             print("not using koopman weights")
 
@@ -2491,6 +2306,8 @@
                     max_features=max_features,
                 )
 
+                # p = jnp.abs(eigval) > 1 + 1e-10
+                # in_bounds = jnp.sum(p) == 0
                 cov = data_loader_output._get_covariance(
                     cv_0=cv0_white,
                     cv_1=cv_tau_white,
@@ -2508,6 +2325,24 @@
                 k = k[::-1]
                 u = u[:, ::-1]
 
+                # print(f" {eigval[idx]=}")
+                # # take into account the old weights
+                # # w_k = jnp.einsum("ni,n,i->n", cv0_white.cv, w, jnp.real(u[:, idx]))
+                # w_k = jnp.einsum("ni,i->n", cv0_white.cv, jnp.real(u[:, idx]))
+
+                # if jnp.sum(w_k < 0) > jnp.sum(w_k > 0):
+                #     w_k = -w_k
+
+                # w_k /= jnp.sum(w_k[w_k > 0])
+
+                # if not (w_k > 0).all():
+                #     print(
+                #         f"  { jnp.sum( w_k<= 0 ) }/{w_k.shape[0]} negative weights,  mean {  jnp.mean( w_k[w_k<= 0]) }, min { jnp.min( w_k[w_k<= 0] ) }. Setting to zero",
+                #     )
+
+                #     w_k = jnp.where(w_k > 0, w_k, 0)
+                # else:
+                #     print("all weights positive")
                 # renaming stuff
                 pi_0, pi_1 = pi, pi
                 q_0, q_1 = q, q
@@ -2651,10 +2486,6 @@
             if out_dim is None:
                 out_dim = self.U.shape[1]
 
-<<<<<<< HEAD
-        p = jnp.abs(eigval) > 1 + 1e-10
-        in_bounds = jnp.sum(p) == 0
-=======
             return (
                 self.C11(pow=-1 / 2)
                 @ self.Vh.T[:, :out_dim]
@@ -2662,7 +2493,6 @@
                 @ self.U.T[:out_dim, :]
                 @ self.C00(pow=1 / 2)
             )
->>>>>>> 37a91a84
 
         def whiten_f(self):
             return CvTrans.from_cv_function(
@@ -2682,26 +2512,6 @@
                 pi=self.pi_1,
             )
 
-<<<<<<< HEAD
-        print(f" {eigval[idx]=}")
-        # take into account the old weights
-        # w_k = jnp.einsum("ni,n,i->n", cv0_white.cv, w, jnp.real(u[:, idx]))
-        w_k = jnp.einsum("ni,i->n", cv0_white.cv, jnp.real(u[:, idx]))
-
-        if jnp.sum(w_k < 0) > jnp.sum(w_k > 0):
-            w_k = -w_k
-
-        w_k /= jnp.sum(w_k[w_k > 0])
-
-        if not (w_k > 0).all():
-            print(
-                f"  { jnp.sum( w_k<= 0 ) }/{w_k.shape[0]} negative weights,  mean {  jnp.mean( w_k[w_k<= 0]) }, min { jnp.min( w_k[w_k<= 0] ) }. Setting to zero",
-            )
-
-            w_k = jnp.where(w_k > 0, w_k, 0)
-        else:
-            print("all weights positive")
-=======
         def f(self, out_dim=None):
             if self.add_1:
                 o = self.q_0 @ jnp.diag(self.l0_pow(-1 / 2)[:-1]) @ self.U[:-1, 1:]
@@ -2736,7 +2546,6 @@
         def l0_pow(self, pow=1, add_1=None):
             if pow < 0:
                 return jnp.where(self._l0 > self.eps, self._l0**pow, 0)
->>>>>>> 37a91a84
 
             return self._l0**pow
 
