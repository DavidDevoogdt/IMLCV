--- conflicted
+++ resolved
@@ -161,9 +161,7 @@
         plot_umbrella=None,
         max_bias=None,
         n_max_fes=30,
-        use_thermolib=False,
-        # resample_num=20,
-        thermolib=True,
+        thermolib=False,
     ):
         if plot_umbrella is None:
             plot_umbrella = plot
@@ -242,11 +240,7 @@
                     max_bias=max_bias,
                     use_prev_fs=i > 1,
                     n_max=n_max_fes,
-<<<<<<< HEAD
-                    use_thermolib=use_thermolib,
-=======
                     thermolib=thermolib,
->>>>>>> 37a91a84
                     **plot_kwargs,
                 )
 
