from functools import partial

import jax
import jax.numpy as jnp
import optax

from flax import linen as nn
from flax.training import train_state
from IMLCV.base.CV import CV
from IMLCV.base.CV import CvFun
from IMLCV.base.CV import CvTrans
from IMLCV.base.CV import NeighbourList
from IMLCV.base.CVDiscovery import Transformer
from IMLCV.implementations.CV import get_non_constant_trans
from IMLCV.implementations.CV import trunc_svd
from IMLCV.implementations.CV import un_atomize
from jax import Array
from jax import jit
from jax import random
from jax import vmap
from molmod.units import nanosecond
from sklearn.covariance import LedoitWolf
from sklearn.discriminant_analysis import LinearDiscriminantAnalysis as LDA
from IMLCV.base.rounds import data_loader_output

# https://arxiv.org/pdf/1602.08776.pdf appendix b


def shrink(S: Array, n: int, shrinkage="OAS"):
    if shrinkage == "None":
        return S
    # Todo https://papers.nips.cc/paper_files/paper/2014/file/fa83a11a198d5a7f0bf77a1987bcd006-Paper.pdf
    # todo: paper Covariance shrinkage for autocorrelated data
    assert shrinkage in ["RBLW", "OAS", "BC"]

    p = S.shape[0]
    F = jnp.trace(S) / p * jnp.eye(p)

    tr_s2 = jnp.trace(S**2)
    tr2_s = jnp.trace(S) ** 2

    if shrinkage == "RBLW":
        rho = ((n - 2) / n * tr_s2 + tr2_s) / ((n + 2) * (tr_s2 - tr2_s / p))
    elif shrinkage == "OAS":
        # use oracle https://arxiv.org/pdf/0907.4698.pdf, eq 23
        rho = ((1 - 2 / p) * tr_s2 + tr2_s) / ((n + 1 - 2 / p) * (tr_s2 - tr2_s / p))

    elif shrinkage == "BC":
        # https://proceedings.neurips.cc/paper_files/paper/2014/file/fa83a11a198d5a7f0bf77a1987bcd006-Paper.pdf
        pass
        # shrinkage based on  X
        # n = X.shape[0]
        # p = X.shape[1]
        # b = 20

        # u = X - pi_x
        # v = Y - pi_y

        # S_0 = jnp.einsum("ti,tj->ij", u, u) / (n - 1)
        # S_1 = jnp.einsum("ti,tj->ij", u, v) / (n - 1)

        # T_0 = jnp.trace(S_0) / p * jnp.eye(p)
        # T_1 = jnp.trace(S_1) / p * jnp.eye(p)

        # def gamma(s, u, v, S):
        #     return (
        #         jnp.einsum(
        #             "ti,tj,ti,tj,t->ij", u[: n - s, :], w[: n - s], v[: n - s, :], u[s:, :], w[s:], v[s:, :], w
        #         )
        #         - jnp.sum(w[: n - s]) / jnp.sum(w) * S**2
        #     )

        # var_BC = gamma(0)
        # for i in range(1, b + 1):
        #     var_BC += 2 * gamma(i)
        # var_BC /= n - 1 - 2 * b + b * (b + 1) / n

        # lambda_BC = jnp.einsum("ij,ij", var_BC, var_BC) / jnp.einsum("ij,ij", S_0 - T_0, S_0 - T_0)

        # lambda_BC = jnp.clip(lambda_BC, 0, 1)

        # print(f"lambda_BC = {lambda_BC}")

        #

    if rho > 1:
        rho = 1

    print(f"{rho=}")

    def f(C):
        return rho * F + (1 - rho) * C

    return f


class Encoder(nn.Module):
    latents: int
    layers: int
    nunits: int
    dim: int

    @nn.compact
    def __call__(self, x):
        for i in range(self.layers):
            x = nn.Dense(
                self.nunits,
                name=f"encoder_{i}",
                # bias_init=jax.nn.initializers.normal(),
                kernel_init=jax.nn.initializers.xavier_normal(),
            )(x)
            x = nn.tanh(x)
        mean_x = nn.Dense(
            self.latents,
            name="fc2_mean",
            # bias_init=jax.nn.initializers.normal(),
            # kernel_init=jax.nn.initializers.normal(),
        )(x)
        logvar_x = nn.Dense(
            self.latents,
            name="fc2_logvar",
            # bias_init=jax.nn.initializers.normal(),
            # kernel_init=jax.nn.initializers.normal(),
        )(x)
        return mean_x, logvar_x


class Decoder(nn.Module):
    latents: int
    layers: int
    nunits: int
    dim: int

    @nn.compact
    def __call__(self, z):
        for i in range(self.layers):
            z = nn.Dense(
                self.nunits,
                name=f"decoder_{i}",
                # bias_init=jax.nn.initializers.normal(),
                kernel_init=jax.nn.initializers.xavier_normal(),
            )(z)
            z = nn.tanh(z)
        z = nn.Dense(
            self.dim,
            name="fc2",
            # bias_init=jax.nn.initializers.normal(),
            kernel_init=jax.nn.initializers.normal(),
        )(z)
        return z


class VAE(nn.Module):
    latents: int
    layers: int
    nunits: int
    dim: int

    def setup(self):
        self.encoder = Encoder(self.latents, self.layers, self.nunits, self.dim)
        self.decoder = Decoder(self.latents, self.layers, self.nunits, self.dim)

    def __call__(self, x, z_rng):
        mean, logvar = self.encoder(x)
        z = VAE.reparameterize(z_rng, mean, logvar)
        recon_x = self.decoder(z)
        return recon_x, mean, logvar

    # def generate(self, z):
    #     return nn.sigmoid(self.decoder(z))

    def encode(self, x):
        mean, _ = self.encoder(x)
        return mean

    @classmethod
    def reparameterize(cls, rng, mean, logvar):
        std = jnp.exp(0.5 * logvar)
        eps = random.normal(rng, logvar.shape)
        return mean + eps * std


class TranformerAutoEncoder(Transformer):
    def _fit(
        self,
        cv: list[CV],
        cv_t: list[CV] | None,
        dlo: data_loader_output,
        nunits=250,
        nlayers=3,
        lr=1e-4,
        num_epochs=100,
        batch_size=32,
        chunk_size=None,
        verbose=True,
        **kwargs,
    ):
        # import wandb

        # wandb.init(
        #     project="TranformerAutoEncode",
        #     config={
        #         "cv": cv,
        #         "nunits": nunits,
        #         "nlayers": nlayers,
        #         "lr": lr,
        #         "num_epochs": num_epochs,
        #         "batch_size": batch_size,
        #         "outdim": self.outdim,
        #         **self.fit_kwargs,
        #         **kwargs,
        #     },
        # )

        cv = CV.stack(*cv)
        cv = un_atomize.compute_cv_trans(cv, None)[0]

        rng = random.PRNGKey(0)

        dim = cv.shape[1]

        vae_args = {
            "latents": self.outdim,
            "layers": nlayers,
            "nunits": nunits,
            "dim": dim,
        }

        @jax.vmap
        def kl_divergence(mean, logvar):
            return -0.5 * jnp.sum(1 + logvar - jnp.square(mean) - jnp.exp(logvar))

        @jax.vmap
        def mean_Squared_error(x1, x2):
            return 0.5 * jnp.linalg.norm(x1 - x2) ** 2

        def compute_metrics(recon_x, x, mean, logvar):
            bce_loss = mean_Squared_error(recon_x, x).mean()
            kld_loss = 0.01 * kl_divergence(mean, logvar).mean()
            return {"bce": bce_loss, "kld": kld_loss, "loss": bce_loss + kld_loss}

        # @jax.vmap
        # def binary_cross_entropy_with_logits(logits, labels):
        #     logits = nn.log_sigmoid(logits)
        #     return -jnp.sum(
        #         labels * logits + (1.0 - labels) * jnp.log(-jnp.expm1(logits))
        #     )

        @jax.jit
        def train_step(state: optax.TraceState, batch, z_rng):
            def loss_fn(params):
                recon_x, mean, logvar = VAE(**vae_args).apply(
                    {"params": params},
                    batch,
                    z_rng,
                )

                bce_loss = mean_Squared_error(recon_x, batch).mean()
                # bce_loss = mean_Squared_error(recon_x, batch)
                kld_loss = kl_divergence(mean, logvar).mean()
                loss = bce_loss + kld_loss
                return loss

            grads = jax.grad(loss_fn)(state.params)

            return state.apply_gradients(grads=grads)

        @jax.jit
        def eval(params, x, z_rng):
            def eval_model(vae):
                recon_x, mean, logvar = vae(x, z_rng)
                comparison = jnp.stack([x, recon_x])

                metrics = compute_metrics(recon_x, x, mean, logvar)
                return metrics, comparison

            return nn.apply(eval_model, VAE(**vae_args))({"params": params})

        # Test encoder implementation
        # Random key for initialization
        key, rng = jax.random.split(rng, 2)

        init_data = jax.random.normal(key, (batch_size, dim), jnp.float32)

        key, rng = jax.random.split(rng, 2)

        state = train_state.TrainState.create(
            apply_fn=VAE(**vae_args).apply,
            params=VAE(**vae_args).init(key, init_data, rng)["params"],
            tx=optax.adam(lr),
        )

        rng, key, eval_rng = random.split(rng, 3)

        x = cv.cv
        x = random.permutation(key, x)

        split = x.shape[0] // 10

        x_train = x[0:-split, :]
        x_test = x[-split:, :]

        steps_per_epoch = x_train.shape[0] // batch_size

        for epoch in range(num_epochs):
            rng, key = random.split(rng)
            indices = jax.random.choice(
                key=key,
                a=int(x.shape[0]),
                shape=(steps_per_epoch, batch_size),
                replace=False,
            )

            for n, index in enumerate(indices):
                rng, key = random.split(rng)
                state = train_step(state, x_train[index, :], key)

                if n % 5000:
                    metrics, comparison = eval(state.params, x_test, eval_rng)
                    # wandb.log(
                    #     {
                    #         "loss": metrics["loss"],
                    #         "kld": metrics["kld"],
                    #         "distance": metrics["bce"],
                    #     }
                    # )

                    print(
                        "eval epoch: {}, loss: {:.4f}, BCE: {:.4f}, KLD: {:.4f}".format(
                            epoch + 1,
                            metrics["loss"],
                            metrics["bce"],
                            metrics["kld"],
                        ),
                    )

            # @partial(jit, static_argnums=(0,))

        def forward(x: CV, nl, y: list[CV] | None = None, _=None):
            assert y is None
            encoded: Array = VAE(**vae_args).apply(
                {"params": state.params},
                x.cv,
                method=VAE.encode,
            )
            return x.replace(cv=encoded)

        f_enc = CvTrans(trans=(CvFun(forward=forward),))

        cv = f_enc.compute_cv_trans(cv)[0].unstack()
        if cv_t is not None:
            cv_t = f_enc.compute_cv_trans(cv_t)[0].unstack()

        return cv, cv_t, un_atomize * f_enc, None


def _LDA_trans(cv: CV, nl: NeighbourList | None, _, alpha, outdim, solver):
    if solver == "eigen":

        def f(cv, scalings):
            return cv @ scalings

        f = partial(f, scalings=jnp.array(alpha.scalings_)[:, :outdim])

    elif solver == "svd":

        def f(cv, scalings, xbar):
            return (cv - xbar) @ scalings

        f = partial(
            f,
            scalings=jnp.array(alpha.scalings_),
            xbar=jnp.array(alpha.xbar_),
        )

    else:
        raise NotImplementedError

    return CV(
        cv=f(cv.cv),
        _stack_dims=cv._stack_dims,
        _combine_dims=cv._combine_dims,
        atomic=cv.atomic,
        mapped=cv.mapped,
    )


def _LDA_rescale(cv: CV, nl: NeighbourList | None, _, mean):
    return CV(
        cv=(cv.cv - mean[0]) / (mean[1] - mean[0]),
        _stack_dims=cv._stack_dims,
        _combine_dims=cv._combine_dims,
        atomic=cv.atomic,
        mapped=cv.mapped,
    )


def _scale_trans(cv: CV, nl: NeighbourList | None, _, alpha, scale_factor):
    return CV(
        (alpha.T @ cv.cv - scale_factor[0, :]) / (scale_factor[1, :] - scale_factor[0, :]),
        _stack_dims=cv._stack_dims,
        _combine_dims=cv._combine_dims,
        atomic=cv.atomic,
        mapped=cv.mapped,
    )


class TransoformerLDA(Transformer):
    def __init__(
        self,
        outdim: int,
        kernel=False,
        optimizer=None,
        solver="eigen",
        method="pymanopt",
        harmonic=True,
        min_gradient_norm: float = 1e-3,
        min_step_size: float = 1e-3,
        max_iterations=25,
        **kwargs,
    ):
        super().__init__(
            outdim=outdim,
            kernel=kernel,
            optimizer=optimizer,
            solver=solver,
            method=method,
            harmonic=harmonic,
            min_gradient_norm=min_gradient_norm,
            min_step_size=min_step_size,
            max_iterations=max_iterations,
            **kwargs,
        )

    def _fit(
        self,
        cv_list: list[CV],
        cv_t: list[CV] | None,
        dlo: data_loader_output,
        kernel=False,
        optimizer=None,
        chunk_size=None,
        solver="eigen",
        method="pymanopt",
        harmonic=True,
        min_gradient_norm: float = 1e-3,
        min_step_size: float = 1e-3,
        max_iterations=25,
        verbose=True,
        **kwargs,
    ):
        # nl_list = dlo.nl

        if kernel:
            raise NotImplementedError("kernel not implemented for lda")

        cv = CV.stack(*cv_list)
        # nl = NeighbourList.stack(*nl_list)
        cv, _, _ = un_atomize.compute_cv_trans(cv)

        if method == "sklearn":
            labels = []
            for i, cvi in enumerate(cv_list):
                labels.append(jnp.full(cvi.shape[0], i))

            labels = jnp.hstack(labels)

            alpha = LDA(n_components=self.outdim, solver=solver, shrinkage="auto").fit(
                cv.cv,
                labels,
            )

            lda_cv = CvTrans.from_cv_function(_LDA_trans, alpha=alpha, outdim=self.outdim, solver=solver)
            cv, _, _ = lda_cv.compute_cv_trans(cv)

            cvs = CV.unstack(cv)

            mean = []
            for i, cvs_i in enumerate(cvs):
                mean.append(jnp.mean(cvs_i.cv, axis=0))
            mean = jnp.array(mean)

            assert self.outdim == 1

            lda_rescale = CvTrans.from_cv_function(_LDA_rescale, mean=mean)
            cv, _, _ = lda_rescale.compute_cv_trans(cv)

            full_trans = un_atomize * lda_cv * lda_rescale

        elif method == "pymanopt":
            import pymanopt

            assert isinstance(cv_list, list)
            if optimizer is None:
                optimizer = pymanopt.optimizers.TrustRegions(
                    max_iterations=max_iterations,
                    min_gradient_norm=min_gradient_norm,
                    min_step_size=min_step_size,
                )

            cv, _f = trunc_svd(cv)
            normed_cv_u = CV.unstack(cv)

            mu_i = [jnp.mean(x.cv, axis=0) for x in normed_cv_u]
            mu = jnp.einsum(
                "i,ij->j",
                jnp.array(cv.stack_dims) / jnp.sum(jnp.array(cv.stack_dims)),
                jnp.array(mu_i),
            )

            obersevations_within = CV.stack(*[cv_i - mu_i for mu_i, cv_i in zip(mu_i, normed_cv_u)])
            observations_between = CV.stack(*[cv_i - mu for cv_i in normed_cv_u])

            cov_w = LedoitWolf(assume_centered=True).fit(obersevations_within.cv).covariance_
            cov_b = LedoitWolf(assume_centered=True).fit(observations_between.cv).covariance_

            manifold = pymanopt.manifolds.stiefel.Stiefel(n=mu.shape[0], p=self.outdim)

            @pymanopt.function.jax(manifold)
            @jit
            def cost(x):
                a = jnp.trace(x.T @ cov_w @ x)
                b = jnp.trace(x.T @ cov_b @ x)

                if harmonic:
                    out = a / b
                else:
                    out = -(b / a)

                return out

            problem = pymanopt.Problem(manifold, cost)
            result = optimizer.run(problem)

            alpha = result.point

            scale_factor = vmap(lambda x: alpha.T @ x)(jnp.array(mu_i))

            _g = CvTrans.from_cv_function(_scale_trans, alpha=alpha, scale_factor=scale_factor)

            cv = _g.compute_cv_trans(cv)[0]
            if cv_t is not None:
                cv_t = _g.compute_cv_trans(cv_t)[0]

            full_trans = un_atomize * _f * _g

        return cv.unstack(), cv_t.unstack(), full_trans, None


def _transform(cv: CV, nl: NeighbourList | None, _, mask):
    return cv.replace(cv=cv.cv[mask])


def _cv_slice(cv: CV, nl: NeighbourList, _, indices):
    return cv.replace(cv=jnp.take(cv.cv, indices, axis=-1), _combine_dims=None)


def _tranform_maf(cv, nl, _, pi, add_1, q):
    cv_v = (cv.cv - pi) @ q

    if add_1:
        cv_v = jnp.hstack([cv_v, jnp.array([1])])

    return CV(cv=cv_v, _stack_dims=cv._stack_dims)


def _tica_selection(cv: CV, nl: NeighbourList | None, _, pi_eq, alpha):
    return CV(cv=(cv.cv - pi_eq) @ alpha, _stack_dims=cv._stack_dims)


def _tica_selection_2(cv: CV, nl: NeighbourList | None, _, u):
    return cv @ u


class TransformerMAF(Transformer):
    # Maximum Autocorrelation Factors

    def _fit(
        self,
        x: list[CV],
        x_t: list[CV] | None,
        dlo: data_loader_output,
        correct_bias=False,
        pre_selction_epsilon=1e-10,
        max_features=2000,
        max_functions=2500,
        koopman_weighting=False,
        kinetic_distance=False,
        method="tcca",
        use_ground_bias=False,
        T_scale=3,
        verbose=True,
        **fit_kwargs,
    ) -> tuple[CV, CvTrans]:
        assert dlo.time_series
        assert x_t is not None

        print("stacking")

        cv_0 = CV.stack(*x)
        cv_tau = CV.stack(*x_t)

        trans = un_atomize

        print("unatomizing")

        cv_0, _, _ = un_atomize.compute_cv_trans(cv_0)
        cv_tau, _, _ = un_atomize.compute_cv_trans(cv_tau)

        cv_0, transform = get_non_constant_trans(cv_0, epsilon=pre_selction_epsilon, max_functions=max_functions)
        cv_tau, _, _ = transform.compute_cv_trans(cv_tau)

        print("getting feature cov")

        # cv_0, cv_tau, transform = get_feature_cov(
        #     cv_0,
        #     cv_tau,
        #     max_functions=max_functions,
        #     epsilon=pre_selction_epsilon,
        #     abs_val=False,
        # )

        trans *= transform

        w = None

        print("getting weights")

        if correct_bias:
<<<<<<< HEAD
            w = dlo.weights(
                koopman=True,
=======
            # koopman according to idnicator functions in orginal CV space before FES reweighing
            w = dlo.weights(
                correct_U=True,
                correct_FES=False,
                koopman=False,
                n_max=60,
                T_scale=1,
>>>>>>> 37a91a84
            )

        print("getting koopman")

        km = dlo.koopman_model(
            cv_0=cv_0.unstack(),
            cv_tau=cv_tau.unstack(),
            eps=1e-10,
            method=method,
            max_features=max_features,
            w=w,
            koopman_weight=koopman_weighting,
        )

        ts = km.timescales() / nanosecond

        print(f"timescales {  ts[: min(self.outdim+5,len(ts))  ]   } ns")

        trans *= km.f(out_dim=self.outdim)

        return trans.compute_cv_trans(x=cv_0)[0].unstack(), trans.compute_cv_trans(x=cv_tau)[0].unstack(), trans, km.w<|MERGE_RESOLUTION|>--- conflicted
+++ resolved
@@ -627,18 +627,8 @@
         print("getting weights")
 
         if correct_bias:
-<<<<<<< HEAD
             w = dlo.weights(
                 koopman=True,
-=======
-            # koopman according to idnicator functions in orginal CV space before FES reweighing
-            w = dlo.weights(
-                correct_U=True,
-                correct_FES=False,
-                koopman=False,
-                n_max=60,
-                T_scale=1,
->>>>>>> 37a91a84
             )
 
         print("getting koopman")
